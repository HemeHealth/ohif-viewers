--- conflicted
+++ resolved
@@ -16,15 +16,12 @@
   @apply bg-primary-main;
 }
 
-<<<<<<< HEAD
 /* INVISIBLE SCROLLBAR */
-=======
->>>>>>> 8cd07023
+
 .invisible-scrollbar::-webkit-scrollbar {
   @apply hidden;
 }
 
-<<<<<<< HEAD
 .invisible-scrollbar::-webkit-scrollbar-track {
   @apply hidden;
 }
@@ -37,8 +34,6 @@
   @apply hidden;
 }
 
-=======
->>>>>>> 8cd07023
 /* TOOLTIP WORKAROUND FOR ARROW UP */
 .tooltip.tooltip-up::before {
   @apply bg-primary-dark absolute z-10;
