--- conflicted
+++ resolved
@@ -136,14 +136,7 @@
           </ButtonGroup>
         </div>
       )}
-<<<<<<< HEAD
-      <div
-        className="flex ml-4 mr-2 cursor-pointer"
-        onClick={onPatientInfoClick}
-      >
-=======
       <div className="flex ml-4 mr-2" onClick={onPatientInfoClick}>
->>>>>>> 050b260a
         <PatientInfo
           isOpen={showPatientInfo}
           patientName={patientName}
