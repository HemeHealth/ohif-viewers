---
id: Introduction
slug: /
sidebar_position: 1
---

The [Open Health Imaging Foundation][ohif-org] (OHIF) Viewer is an open source,
web-based, medical imaging platform. It aims to provide a core framework for
building complex imaging applications.

Key features:

- Designed to load large radiology studies as quickly as possible. Retrieves
  metadata ahead of time and streams in imaging pixel data as needed.
- Leverages [Cornerstone.js](https://cornerstonejs.org/) for decoding,
  rendering, and annotating medical images.
- Works out-of-the-box with Image Archives that support [DICOMWeb][dicom-web].
  Offers a Data Source API for communicating with archives over proprietary API
  formats.
- Provides a plugin framework for creating task-based workflow modes which can
  re-use core functionality.
- Beautiful user interface (UI) designed with extensibility in mind. UI
  components available in a reusable component library built with React.js and
  Tailwind CSS

![OHIF Viewer Screenshot](./assets/img/OHIF-Viewer.png)

<div className="text--center">
    <div className="button-group">
        <a className='button button--primary' href="https://v3-demo.ohif.org/">Try the demo</a>
        <a className='button button--primary' href="./release-notes">Release Notes</a>
    </div>
</div>

## Where to next?

The Open Health Imaging Foundation intends to provide an imaging viewer
framework which can be easily extended for specific uses. If you find yourself
unable to extend the viewer for your purposes, please reach out via our [GitHub
issues][gh-issues]. We are actively seeking feedback on ways to improve our
integration and extension points.

Check out these helpful links:

- Ready to dive into some code? Check out our
  [Getting Started Guide](./development/getting-started.md).
- We're an active, vibrant community.
  [Learn how you can be more involved.](./development/contributing.md)
- Feeling lost? Read our [help page](/help).

## Citing OHIF

To cite the OHIF Viewer in an academic publication, please cite

> _Open Health Imaging Foundation Viewer: An Extensible Open-Source Framework
> for Building Web-Based Imaging Applications to Support Cancer Research_
<<<<<<< HEAD

> Erik Ziegler, Trinity Urban, Danny Brown, James Petts, Steve D. Pieper, Rob
> Lewis, Chris Hafey, and Gordon J. Harris

> _JCO Clinical Cancer Informatics_, no. 4 (2020), 336-345, DOI:
> [10.1200/CCI.19.00131](https://www.doi.org/10.1200/CCI.19.00131)

This article is freely available on Pubmed Central:
https://www.ncbi.nlm.nih.gov/pmc/articles/PMC7259879/
=======
>
>  Erik Ziegler, Trinity Urban, Danny Brown, James Petts, Steve D. Pieper, Rob
> Lewis, Chris Hafey, and Gordon J. Harris _JCO Clinical Cancer Informatics_, no. 4 (2020), 336-345, DOI:
> [10.1200/CCI.19.00131](https://www.doi.org/10.1200/CCI.19.00131)

This article is freely available on Pubmed Central: https://www.ncbi.nlm.nih.gov/pmc/articles/PMC7259879/

>>>>>>> ef06b768

or, for Lesion Tracker of OHIF v1, please cite:

> _LesionTracker: Extensible Open-Source Zero-Footprint Web Viewer for Cancer
> Imaging Research and Clinical Trials_
>
> Trinity Urban, Erik Ziegler, Rob Lewis, Chris Hafey, Cheryl Sadow, Annick D.
<<<<<<< HEAD
> Van den Abbeele and Gordon J. Harris
>
> _Cancer Research_, November 1 2017 (77) (21) e119-e122 DOI:
> [10.1158/0008-5472.CAN-17-0334](https://www.doi.org/10.1158/0008-5472.CAN-17-0334)

This article is freely available on Pubmed Central:
https://pubmed.ncbi.nlm.nih.gov/29092955/

=======
> Van den Abbeele and Gordon J. Harris _Cancer Research_, November 1 2017 (77) (21) e119-e122 DOI:
> [10.1158/0008-5472.CAN-17-0334](https://www.doi.org/10.1158/0008-5472.CAN-17-0334)

This article is freely available on Pubmed Central.
https://pubmed.ncbi.nlm.nih.gov/29092955/


>>>>>>> ef06b768
**Note:** If you use or find this repository helpful, please take the time to
star this repository on Github. This is an easy way for us to assess adoption
and it can help us obtain future funding for the project.

## License

MIT © [OHIF](https://github.com/OHIF)

&nbsp;

<!--
  Links
  -->

<!-- prettier-ignore-start -->
[ohif-org]: https://www.ohif.org
[ohif-demo]: http://v3-demo.ohif.org/
[dicom-web]: https://en.wikipedia.org/wiki/DICOMweb
[gh-issues]: https://github.com/OHIF/Viewers/issues
<!-- prettier-ignore-end --><|MERGE_RESOLUTION|>--- conflicted
+++ resolved
@@ -54,25 +54,14 @@
 
 > _Open Health Imaging Foundation Viewer: An Extensible Open-Source Framework
 > for Building Web-Based Imaging Applications to Support Cancer Research_
-<<<<<<< HEAD
-
+>
 > Erik Ziegler, Trinity Urban, Danny Brown, James Petts, Steve D. Pieper, Rob
-> Lewis, Chris Hafey, and Gordon J. Harris
-
-> _JCO Clinical Cancer Informatics_, no. 4 (2020), 336-345, DOI:
+> Lewis, Chris Hafey, and Gordon J. Harris _JCO Clinical Cancer Informatics_,
+> no. 4 (2020), 336-345, DOI:
 > [10.1200/CCI.19.00131](https://www.doi.org/10.1200/CCI.19.00131)
 
 This article is freely available on Pubmed Central:
 https://www.ncbi.nlm.nih.gov/pmc/articles/PMC7259879/
-=======
->
->  Erik Ziegler, Trinity Urban, Danny Brown, James Petts, Steve D. Pieper, Rob
-> Lewis, Chris Hafey, and Gordon J. Harris _JCO Clinical Cancer Informatics_, no. 4 (2020), 336-345, DOI:
-> [10.1200/CCI.19.00131](https://www.doi.org/10.1200/CCI.19.00131)
-
-This article is freely available on Pubmed Central: https://www.ncbi.nlm.nih.gov/pmc/articles/PMC7259879/
-
->>>>>>> ef06b768
 
 or, for Lesion Tracker of OHIF v1, please cite:
 
@@ -80,24 +69,13 @@
 > Imaging Research and Clinical Trials_
 >
 > Trinity Urban, Erik Ziegler, Rob Lewis, Chris Hafey, Cheryl Sadow, Annick D.
-<<<<<<< HEAD
-> Van den Abbeele and Gordon J. Harris
->
-> _Cancer Research_, November 1 2017 (77) (21) e119-e122 DOI:
-> [10.1158/0008-5472.CAN-17-0334](https://www.doi.org/10.1158/0008-5472.CAN-17-0334)
-
-This article is freely available on Pubmed Central:
-https://pubmed.ncbi.nlm.nih.gov/29092955/
-
-=======
-> Van den Abbeele and Gordon J. Harris _Cancer Research_, November 1 2017 (77) (21) e119-e122 DOI:
+> Van den Abbeele and Gordon J. Harris _Cancer Research_, November 1 2017 (77)
+> (21) e119-e122 DOI:
 > [10.1158/0008-5472.CAN-17-0334](https://www.doi.org/10.1158/0008-5472.CAN-17-0334)
 
 This article is freely available on Pubmed Central.
 https://pubmed.ncbi.nlm.nih.gov/29092955/
 
-
->>>>>>> ef06b768
 **Note:** If you use or find this repository helpful, please take the time to
 star this repository on Github. This is an easy way for us to assess adoption
 and it can help us obtain future funding for the project.
