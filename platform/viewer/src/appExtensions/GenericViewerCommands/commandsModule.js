--- conflicted
+++ resolved
@@ -9,24 +9,9 @@
       const { viewportSpecificData, activeViewportIndex } = viewports;
       const maxIndex = Object.keys(viewportSpecificData).length - 1;
 
-<<<<<<< HEAD
-    store.dispatch(setViewportActive(newIndex));
-  },
-  updateViewportDisplaySet: ({ viewports, direction }) => {
-    if (!direction) {
-      return;
-    }
-
-    const viewportSpecificData = { ...viewports.viewportSpecificData };
-    const activeViewport = viewportSpecificData[viewports.activeViewportIndex];
-    const studyMetadata = utils.studyMetadataManager.get(
-      activeViewport.studyInstanceUid
-    );
-=======
       let newIndex = activeViewportIndex + direction;
       newIndex = newIndex > maxIndex ? 0 : newIndex;
       newIndex = newIndex < 0 ? maxIndex : newIndex;
->>>>>>> 2f459a0f
 
       store.dispatch(setViewportActive(newIndex));
     },
@@ -88,6 +73,21 @@
       storeContexts: ['viewports'],
       options: { direction: -1 },
     },
+    updateViewportDisplaySet: {
+      commandFn: actions.updateViewportDisplaySet,
+      storeContexts: ['viewports'],
+      options: {},
+    },
+    nextViewportDisplaySet: {
+      commandFn: actions.updateViewportDisplaySet,
+      storeContexts: ['viewports'],
+      options: { direction: 1 },
+    },
+    previousViewportDisplaySet: {
+      commandFn: actions.updateViewportDisplaySet,
+      storeContexts: ['viewports'],
+      options: { direction: -1 },
+    },
     // Window level Presets
     windowLevelPreset1: {
       commandFn: actions.setWindowLevelPreset,
@@ -134,42 +134,12 @@
       storeContexts: ['viewports'],
       options: { preset: 9 },
     },
-    nextViewportDisplaySet: {
-      commandFn: actions.updateViewportDisplaySet,
-      storeContexts: ['viewports'],
-      options: { direction: 1 },
-    },
-    previousViewportDisplaySet: {
-      commandFn: actions.updateViewportDisplaySet,
-      storeContexts: ['viewports'],
-      options: { direction: -1 },
-    },
   };
 
-<<<<<<< HEAD
-const definitions = {
-  // Next/Previous active viewport
-  incrementActiveViewport: {
-    commandFn: actions.updateActiveViewport,
-    storeContexts: ['viewports'],
-    options: { direction: 1 },
-  },
-  updateViewportDisplaySet: {
-    commandFn: actions.updateActiveViewport,
-    storeContexts: ['viewports'],
-    options: { direction: -1 },
-  },
-  updateViewportDisplaySet: {
-    commandFn: actions.updateViewportDisplaySet,
-    storeContexts: ['viewports'],
-    options: {},
-  },
-=======
   return {
     definitions,
     defaultContext: 'VIEWER',
   };
->>>>>>> 2f459a0f
 };
 
 export default commandsModule;