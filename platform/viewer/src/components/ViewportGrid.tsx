--- conflicted
+++ resolved
@@ -370,14 +370,9 @@
   const SOPClassHandlerId = displaySets[0].SOPClassHandlerId;
 
   for (let i = 0; i < viewportComponents.length; i++) {
-<<<<<<< HEAD
     if (!viewportComponents[i]) {
       throw new Error('viewport components not defined');
     }
-=======
-    if (!viewportComponents[i])
-      throw new Error('viewport components not defined');
->>>>>>> 71f5fa8e
     if (!viewportComponents[i].displaySetsToDisplay) {
       throw new Error('displaySetsToDisplay is null');
     }
