--- conflicted
+++ resolved
@@ -51,18 +51,11 @@
     extensionManager,
     servicesManager
   );
-<<<<<<< HEAD
-
-=======
->>>>>>> fab73346
   const {
     UIDialogService,
     UIModalService,
     UINotificationService,
-<<<<<<< HEAD
-=======
     UIViewportDialogService,
->>>>>>> fab73346
   } = servicesManager.services;
 
   // A UI Service may need to use the ViewportGrid context
