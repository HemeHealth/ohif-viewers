import React, { useEffect, createContext, useContext } from 'react';
import { useParams } from 'react-router';
import PropTypes from 'prop-types';
// TODO: DicomMetadataStore should be injected?
<<<<<<< HEAD
import { DicomMetadataStore } from '@ohif/core';
import { DragAndDropProvider, ImageViewerProvider, ModeProvider } from '@ohif/ui';
=======
import { DicomMetadataStore, utils } from '@ohif/core';
import { DragAndDropProvider, ImageViewerProvider } from '@ohif/ui';
>>>>>>> 401a2e38
//
import { useQuery } from '@hooks';
import ViewportGrid from '@components/ViewportGrid';
import Compose from './Compose';

const { isLowPriorityModality } = utils;

export default function ModeRoute({
  location,
  mode,
  dataSourceName,
  extensionManager,
  servicesManager,
  hotkeysManager,
}) {
  // Parse route params/querystring
  const query = useQuery();
  const queryStudyInstanceUIDs = query.get('StudyInstanceUIDs');
  const { StudyInstanceUIDs: paramsStudyInstanceUIDs } = useParams();
  const StudyInstanceUIDs = queryStudyInstanceUIDs || paramsStudyInstanceUIDs;
  const StudyInstanceUIDsAsArray =
    StudyInstanceUIDs && Array.isArray(StudyInstanceUIDs)
      ? StudyInstanceUIDs
      : [StudyInstanceUIDs];

  const { extensions, sopClassHandlers, hotkeys } = mode;

  if (dataSourceName === undefined) {
    dataSourceName = extensionManager.defaultDataSourceName;
  }

  extensionManager.setActiveDataSource(dataSourceName);

  const dataSources = extensionManager.getActiveDataSource();

  // Only handling one instance of the datasource type (E.g. one DICOMWeb server)
  const dataSource = dataSources[0];
  // Only handling one route per mode for now
  const route = mode.routes[0];

  const {
    DisplaySetService,
    MeasurementService,
    ViewportGridService,
    HangingProtocolService,
  } = servicesManager.services;

  const layoutTemplateData = route.layoutTemplate({ location });
  const layoutTemplateModuleEntry = extensionManager.getModuleEntry(
    layoutTemplateData.id
  );
  const LayoutComponent = layoutTemplateModuleEntry.component;

  // For each extension, look up their context modules
  // TODO: move to extension manager.
  let contextModules = [];
  extensions.forEach(extensionId => {
    const allRegisteredModuleIds = Object.keys(extensionManager.modulesMap);
    const moduleIds = allRegisteredModuleIds.filter(id =>
      id.includes(`${extensionId}.contextModule.`)
    );

    if (!moduleIds || !moduleIds.length) {
      return;
    }

    const modules = moduleIds.map(extensionManager.getModuleEntry);
    contextModules = contextModules.concat(modules);
  });

  const contextModuleProviders = contextModules.map(a => a.provider);
  const CombinedContextProvider = ({ children }) =>
    Compose({ components: contextModuleProviders, children });

  function ViewportGridWithDataSource(props) {
    return ViewportGrid({ ...props, dataSource });
  }

  useEffect(() => {
    if (!hotkeys) {
      console.warn('[hotkeys] No bindings defined for hotkeys hook!');
      return;
    }

    hotkeysManager.setDefaultHotKeys(hotkeys);
    hotkeysManager.setHotkeys(hotkeys);

    return () => {
      hotkeysManager.destroy();
    };
  }, []);

  useEffect(() => {
    // Core

    // TODO: For some reason this is running before the Providers
    // are calling setServiceImplementation
    // TOOD -> iterate through services.

    // Extension
    extensionManager.onModeEnter();
    // Mode
    route.init({ servicesManager, extensionManager });

    return () => {
      extensionManager.onModeExit();
    };
  }, [
    mode,
    dataSourceName,
    location,
    route,
    servicesManager,
    extensionManager,
    hotkeysManager,
  ]);

  // This queries for series, but... What does it do with them?
  useEffect(() => {
    // Add SOPClassHandlers to a new SOPClassManager.
    DisplaySetService.init(extensionManager, sopClassHandlers);

    // TODO: This should be baked into core, not manuel?
    // DisplaySetService would wire this up?
    const { unsubscribe } = DicomMetadataStore.subscribe(
      DicomMetadataStore.EVENTS.INSTANCES_ADDED,
      ({ StudyInstanceUID, SeriesInstanceUID, madeInClient = false }) => {
        const seriesMetadata = DicomMetadataStore.getSeries(
          StudyInstanceUID,
          SeriesInstanceUID
        );

        DisplaySetService.makeDisplaySets(
          seriesMetadata.instances,
          madeInClient
        );
      }
    );

    StudyInstanceUIDsAsArray.forEach(StudyInstanceUID => {
      dataSource.retrieveSeriesMetadata({ StudyInstanceUID });
    });

    return unsubscribe;
  }, [
    mode,
    dataSourceName,
    location,
    DisplaySetService,
    extensionManager,
    sopClassHandlers,
    StudyInstanceUIDsAsArray,
    dataSource,
  ]);

  useEffect(() => {
    const { unsubscribe } = DicomMetadataStore.subscribe(
      DicomMetadataStore.EVENTS.SERIES_ADDED,
      ({ StudyInstanceUID }) => {
        const studyMetadata = DicomMetadataStore.getStudy(StudyInstanceUID);

        const sortedSeries = studyMetadata.series.sort((a, b) => {
          const aLowPriority = isLowPriorityModality(a.Modality);
          const bLowPriority = isLowPriorityModality(b.Modality);
          if (!aLowPriority && bLowPriority) {
            return -1;
          }
          if (aLowPriority && !bLowPriority) {
            return 1;
          }

          return a.SeriesNumber - b.SeriesNumber;
        });

        const { SeriesInstanceUID } = sortedSeries[0];

        HangingProtocolService.setHangingProtocol({
          /*protocolMatchingRules: [
              {
                id: '7tmuq7KzDMCWFeapc',
                weight: 2,
                required: false,
                attribute: 'x00081030',
                constraint: {
                  contains: {
                    value: 'DFCI CT CHEST',
                  },
                },
              },
            ],*/
          stages: [
            {
              /*id: 'v5PfGt9F6mffZPif5',
                viewportStructure: {
                  type: 'grid',
                  properties: {
                    Rows: 1,
                    Columns: 1,
                  },
                  layoutTemplateName: 'gridLayout',
                },*/
              viewports: [
                {
                  viewportSettings: {},
                  imageMatchingRules: [],
                  seriesMatchingRules: [
                    {
                      id: 'mXnsCcNzZL56z7mTZ',
                      weight: 1,
                      required: true,
                      attribute: 'SeriesInstanceUID',
                      constraint: {
                        equals: {
                          value: SeriesInstanceUID,
                        },
                      },
                    },
                  ],
                  studyMatchingRules: [],
                },
              ],
            },
          ],
        });
      }
    );
    return unsubscribe;
  }, [
    mode,
    dataSourceName,
    location,
    DisplaySetService,
    extensionManager,
    sopClassHandlers,
    StudyInstanceUIDsAsArray,
    dataSource,
  ]);

  const reducer = (state, action) => {
    console.log(state, action);
  };

  return (
    <ImageViewerProvider
      initialState={{ StudyInstanceUIDs: StudyInstanceUIDsAsArray }}
      reducer={reducer}
    >
      <CombinedContextProvider>
        {/* TODO: extensionManager is already provided to the extension module.
         *  Use it from there instead of passing as a prop here.
         */}
        <DragAndDropProvider>
          <LayoutComponent
            {...layoutTemplateData.props}
            StudyInstanceUIDs={StudyInstanceUIDs}
            ViewportGridComp={ViewportGridWithDataSource}
          />
        </DragAndDropProvider>
      </CombinedContextProvider>
    </ImageViewerProvider>
  );
}

ModeRoute.propTypes = {
  // Ref: https://reacttraining.com/react-router/web/api/location
  location: PropTypes.shape({
    key: PropTypes.string,
    pathname: PropTypes.string.isRequired,
    search: PropTypes.string.isRequired,
    hash: PropTypes.string.isRequired,
    //state: PropTypes.object.isRequired,
  }),
  mode: PropTypes.object.isRequired,
  dataSourceName: PropTypes.string,
  extensionManager: PropTypes.object,
  servicesManager: PropTypes.object,
  hotkeysManager: PropTypes.object,
};<|MERGE_RESOLUTION|>--- conflicted
+++ resolved
@@ -1,15 +1,9 @@
-import React, { useEffect, createContext, useContext } from 'react';
+import React, { useEffect } from 'react';
 import { useParams } from 'react-router';
 import PropTypes from 'prop-types';
 // TODO: DicomMetadataStore should be injected?
-<<<<<<< HEAD
-import { DicomMetadataStore } from '@ohif/core';
-import { DragAndDropProvider, ImageViewerProvider, ModeProvider } from '@ohif/ui';
-=======
 import { DicomMetadataStore, utils } from '@ohif/core';
 import { DragAndDropProvider, ImageViewerProvider } from '@ohif/ui';
->>>>>>> 401a2e38
-//
 import { useQuery } from '@hooks';
 import ViewportGrid from '@components/ViewportGrid';
 import Compose from './Compose';
