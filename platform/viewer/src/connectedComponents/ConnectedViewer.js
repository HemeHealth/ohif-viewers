--- conflicted
+++ resolved
@@ -12,14 +12,9 @@
 const mapStateToProps = state => {
   const { viewports, servers } = state;
   return {
-<<<<<<< HEAD
-    viewports: state.viewports.viewportSpecificData,
-    activeViewportIndex: state.viewports.activeViewportIndex,
-=======
     viewports: viewports.viewportSpecificData,
     activeViewportIndex: viewports.activeViewportIndex,
     activeServer: getActiveServer(servers),
->>>>>>> 9e3afda2
   };
 };
 
