import pubSubServiceInterface from '../_shared/pubSubServiceInterface';

const EVENTS = {
  TOOL_BAR_MODIFIED: 'event::toolBarService:toolBarModified',
};

export default class ToolBarService {
  constructor() {
    this.EVENTS = EVENTS;
    this.listeners = {};
    this.buttons = {};
    this.buttonSections = {
      /**
       * primary: ['Zoom', 'Wwwc'],
       * secondary: ['Length', 'RectangleRoi']
       */
    };

    Object.assign(this, pubSubServiceInterface);
  }

  init(extensionManager) {
    this.extensionManager = extensionManager;
  }

  getButtons() {
    return this.buttons;
  }

  setButtons(buttons) {
    this.buttons = buttons;
    this._broadcastChange(this.EVENTS.TOOL_BAR_MODIFIED, {});
  }

  _buttonTypes() {
    console.log(this.extensionManager.modules);
    const buttonTypes = {};
    const registeredToolbarModules = this.extensionManager.modules[
      'toolbarModule'
    ];

    if (
      Array.isArray(registeredToolbarModules) &&
      registeredToolbarModules.length
    ) {
      registeredToolbarModules.forEach(toolbarModule =>
        toolbarModule.module.forEach(def => {
          buttonTypes[def.name] = def;
        })
      );
    }

    return buttonTypes;
  }


  createButtonSection(key, buttons) {
    // Maybe do this mapping at time of return, instead of time of create
    // Props check important for validation here...

    this.buttonSections[key] = buttons;
    this._broadcastChange(this.EVENTS.TOOL_BAR_MODIFIED, {});
  }

  getButtonSection(key, props) {
    const buttonSectionIds = this.buttonSections[key];
    const buttonsInSection = [];

    if (!buttonSectionIds) {
      return buttonsInSection;
    }

    buttonSectionIds.forEach(btnIdOrArray => {
      const isNested = Array.isArray(btnIdOrArray);

      if (isNested) {
        const btnIds = btnIdOrArray;
        const nestedButtons = [];

        btnIds.forEach(nestedBtnId => {
          const nestedBtn = this.buttons[nestedBtnId];
<<<<<<< HEAD
          const metadata = { isNested: true };
          const mappedNestedBtn = this._mapButtonToDisplay(nestedBtn, key, metadata, props);
=======
          const mappedNestedBtn = this._mapButtonToDisplay(nestedBtn, key, props);
>>>>>>> 399fa89b

          nestedButtons.push(mappedNestedBtn);
        });

        if (nestedButtons.length) {
          buttonsInSection.push(nestedButtons);
        }
      } else {
        const btnId = btnIdOrArray;
        const btn = this.buttons[btnId];
<<<<<<< HEAD
        const metadata = { isNested: false };
        const mappedBtn = this._mapButtonToDisplay(btn, key, metadata, props);
=======
        const mappedBtn = this._mapButtonToDisplay(btn, key, props);
>>>>>>> 399fa89b

        buttonsInSection.push(mappedBtn);
      }
    });

    return buttonsInSection;
  }

  /**
   *
   * @param {object[]} buttons
   * @param {string} buttons[].id
   */
  addButtons(buttons) {
    buttons.forEach(button => {
      if (!this.buttons[button.id]) {
        this.buttons[button.id] = button;
      }
    });

    this._broadcastChange(this.EVENTS.TOOL_BAR_MODIFIED, {});
  }

  /**
   * Broadcasts toolbarService changes.
   *
   * @param {string} eventName The event name
   * @return void
   */
  _broadcastChange = (eventName, callbackProps) => {
    const hasListeners = Object.keys(this.listeners).length > 0;
    const hasCallbacks = Array.isArray(this.listeners[eventName]);

    if (hasListeners && hasCallbacks) {
      this.listeners[eventName].forEach(listener => {
        listener.callback(callbackProps);
      });
    }
  };

  /**
   *
   * @param {*} btn
   * @param {*} btnSection
   */
<<<<<<< HEAD
  _mapButtonToDisplay(btn, btnSection, metadata, props) {
=======
  _mapButtonToDisplay(btn, btnSection, props) {
>>>>>>> 399fa89b
    const { id, type, component } = btn;
    const buttonType = this._buttonTypes()[type];

    if (!buttonType) {
      return;
    }

    const onClick = evt => {
      if (buttonType.clickHandler) {
        buttonType.clickHandler(evt, btn, btnSection, metadata, props);
      }
      if (btn.props.onClick) {
        btn.onClick(evt, btn, btnSection);
      }
      if (btn.props.clickHandler) {
        btn.clickHandler(evt, btn, btnSection);
      }
      if (props && props.onClick) {
        props.onClick(evt, btn, btnSection, props);
      }
    };

    return {
      id,
      Component: component || buttonType.defaultComponent,
<<<<<<< HEAD
      componentProps: Object.assign({}, btn.props, { onClick }), //
=======
      componentProps: Object.assign({}, btn.props, props, { onClick }), //
>>>>>>> 399fa89b
    };
  }
}<|MERGE_RESOLUTION|>--- conflicted
+++ resolved
@@ -79,12 +79,8 @@
 
         btnIds.forEach(nestedBtnId => {
           const nestedBtn = this.buttons[nestedBtnId];
-<<<<<<< HEAD
           const metadata = { isNested: true };
           const mappedNestedBtn = this._mapButtonToDisplay(nestedBtn, key, metadata, props);
-=======
-          const mappedNestedBtn = this._mapButtonToDisplay(nestedBtn, key, props);
->>>>>>> 399fa89b
 
           nestedButtons.push(mappedNestedBtn);
         });
@@ -95,12 +91,8 @@
       } else {
         const btnId = btnIdOrArray;
         const btn = this.buttons[btnId];
-<<<<<<< HEAD
         const metadata = { isNested: false };
         const mappedBtn = this._mapButtonToDisplay(btn, key, metadata, props);
-=======
-        const mappedBtn = this._mapButtonToDisplay(btn, key, props);
->>>>>>> 399fa89b
 
         buttonsInSection.push(mappedBtn);
       }
@@ -146,11 +138,7 @@
    * @param {*} btn
    * @param {*} btnSection
    */
-<<<<<<< HEAD
   _mapButtonToDisplay(btn, btnSection, metadata, props) {
-=======
-  _mapButtonToDisplay(btn, btnSection, props) {
->>>>>>> 399fa89b
     const { id, type, component } = btn;
     const buttonType = this._buttonTypes()[type];
 
@@ -176,11 +164,7 @@
     return {
       id,
       Component: component || buttonType.defaultComponent,
-<<<<<<< HEAD
       componentProps: Object.assign({}, btn.props, { onClick }), //
-=======
-      componentProps: Object.assign({}, btn.props, props, { onClick }), //
->>>>>>> 399fa89b
     };
   }
 }