import { DICOMTagDescriptions } from './DICOMTagDescriptions';
import ObjectPath from './objectPath';
import StackManager from './StackManager.js';
import absoluteUrl from './absoluteUrl';
import addServers from './addServers';
import guid from './guid';
import sortBy from './sortBy.js';
import studyMetadataManager from './studyMetadataManager';
import updateMetaDataManager from './updateMetaDataManager.js';
import writeScript from './writeScript.js';
import DicomLoaderService from './dicomLoaderService.js';
import b64toBlob from './b64toBlob.js';
import * as urlUtil from './urlUtil';
import makeCancelable from './makeCancelable';
<<<<<<< HEAD
import getContentFromArrayMap from './getContentFromArrayMap';
=======
import hotkeys from './hotkeys';
>>>>>>> 6cba41dd

const utils = {
  guid,
  ObjectPath,
  absoluteUrl,
  addServers,
  sortBy,
  writeScript,
  b64toBlob,
  StackManager,
  studyMetadataManager,
  // Updates WADO-RS metaDataManager
  updateMetaDataManager,
  DICOMTagDescriptions,
  DicomLoaderService,
  urlUtil,
  makeCancelable,
<<<<<<< HEAD
  getContentFromArrayMap,
=======
  hotkeys,
>>>>>>> 6cba41dd
};

export {
  guid,
  ObjectPath,
  absoluteUrl,
  addServers,
  sortBy,
  writeScript,
  b64toBlob,
  StackManager,
  studyMetadataManager,
  // Updates WADO-RS metaDataManager
  updateMetaDataManager,
  DICOMTagDescriptions,
  DicomLoaderService,
  urlUtil,
  makeCancelable,
<<<<<<< HEAD
  getContentFromArrayMap,
=======
  hotkeys,
>>>>>>> 6cba41dd
};

export default utils;<|MERGE_RESOLUTION|>--- conflicted
+++ resolved
@@ -12,11 +12,8 @@
 import b64toBlob from './b64toBlob.js';
 import * as urlUtil from './urlUtil';
 import makeCancelable from './makeCancelable';
-<<<<<<< HEAD
 import getContentFromArrayMap from './getContentFromArrayMap';
-=======
 import hotkeys from './hotkeys';
->>>>>>> 6cba41dd
 
 const utils = {
   guid,
@@ -34,11 +31,8 @@
   DicomLoaderService,
   urlUtil,
   makeCancelable,
-<<<<<<< HEAD
   getContentFromArrayMap,
-=======
   hotkeys,
->>>>>>> 6cba41dd
 };
 
 export {
@@ -57,11 +51,8 @@
   DicomLoaderService,
   urlUtil,
   makeCancelable,
-<<<<<<< HEAD
   getContentFromArrayMap,
-=======
   hotkeys,
->>>>>>> 6cba41dd
 };
 
 export default utils;