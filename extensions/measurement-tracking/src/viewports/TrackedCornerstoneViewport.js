--- conflicted
+++ resolved
@@ -268,11 +268,7 @@
             patientAge: PatientAge || '',
             MRN: PatientID || '',
             thickness: SliceThickness
-<<<<<<< HEAD
-              ? `${Number(SliceThickness).toFixed(2)}mm`
-=======
               ? `${parseFloat(SliceThickness).toFixed(2)}mm`
->>>>>>> e7b32cc5
               : '',
             spacing:
               SpacingBetweenSlices !== undefined
