--- conflicted
+++ resolved
@@ -177,11 +177,7 @@
           title="Measurements"
           amount={displayMeasurements.length}
           data={displayMeasurements}
-<<<<<<< HEAD
           onClick={onMeasurementItemClickHandler}
-=======
-          onClick={() => { }}
->>>>>>> 4d2774c8
           onEdit={id => alert(`Edit: ${id}`)}
         />
       </div>
