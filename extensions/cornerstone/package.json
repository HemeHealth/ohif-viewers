--- conflicted
+++ resolved
@@ -31,21 +31,12 @@
   "peerDependencies": {
     "@ohif/core": "^0.50.0",
     "@ohif/ui": "^0.50.0",
-<<<<<<< HEAD
-    "cornerstone-core": "^2.3.0",
-    "cornerstone-math": "^0.1.9",
-    "cornerstone-tools": "5.1.2",
-    "cornerstone-wado-image-loader": "^3.1.2",
-    "dcmjs": "0.18.8",
-    "dicom-parser": "^1.8.3",
-=======
     "cornerstone-core": "2.6.0",
     "cornerstone-math": "0.1.9",
     "cornerstone-tools": "6.0.2",
     "cornerstone-wado-image-loader": "4.0.4",
-    "dcmjs": "0.16.1",
+    "dcmjs": "0.18.8",
     "dicom-parser": "^1.8.9",
->>>>>>> ef06b768
     "hammerjs": "^2.0.8",
     "prop-types": "^15.6.2",
     "react": "^17.0.2",
@@ -55,11 +46,7 @@
   "dependencies": {
     "@babel/runtime": "7.7.6",
     "lodash.debounce": "4.0.8",
-<<<<<<< HEAD
     "lodash.merge": "^4.6.2",
-    "react-cornerstone-viewport": "4.0.5"
-=======
     "react-cornerstone-viewport": "4.1.2"
->>>>>>> ef06b768
   }
 }